# Copyright 2021 The NetKet Authors - All rights reserved.
#
# Licensed under the Apache License, Version 2.0 (the "License");
# you may not use this file except in compliance with the License.
# You may obtain a copy of the License at
#
#    http://www.apache.org/licenses/LICENSE-2.0
#
# Unless required by applicable law or agreed to in writing, software
# distributed under the License is distributed on an "AS IS" BASIS,
# WITHOUT WARRANTIES OR CONDITIONS OF ANY KIND, either express or implied.
# See the License for the specific language governing permissions and
# limitations under the License.

import numbers
from typing import List as PyList

import numpy as np
import numba
from numba import jit
from numba.typed import List

from scipy.sparse.linalg import LinearOperator

from ._abstract_operator import AbstractOperator
from ._local_operator import LocalOperator
from ._abstract_super_operator import AbstractSuperOperator


class LocalLiouvillian(AbstractSuperOperator):
    """
    LocalLiouvillian super-operator, acting on the DoubledHilbert (tensor product) space
    ℋ⊗ℋ.

    Internally it uses :ref:`netket.operator.LocalOperator` everywhere.


    The Liouvillian is defined according to the definition:

    .. math ::

        \\mathcal{L} = -i \\left[ \\hat{H}, \\hat{\\rho}\\right] + \\sum_i \\left[ \\hat{L}_i\\hat{\\rho}\\hat{L}_i^\\dagger -
            \\left\\{ \\hat{L}_i^\\dagger\\hat{L}_i, \\hat{\\rho} \\right\\} \\right]

    which generates the dynamics according to the equation

    .. math ::

        \\frac{d\\hat{\\rho}}{dt} = \\mathcal{L}\\hat{\\rho}

    Internally, it stores the non-hermitian hamiltonian

    .. math ::

        \\hat{H}_{nh} = \\hat{H} - \\sum_i \\frac{i}{2}\\hat{L}_i^\\dagger\\hat{L}_i

    That is then composed with the jump operators in the inner kernel with the formula:

    .. math ::

        \\mathcal{L} = -i \\hat{H}_{nh}\\hat{\\rho} +i\\hat{\\rho}\\hat{H}_{nh}^\\dagger + \\sum_i \\hat{L}_i\\hat{\\rho}\\hat{L}_i^\\dagger

    """

    def __init__(
        self,
        ham: AbstractOperator,
        jump_ops: PyList[AbstractOperator] = [],
        dtype=complex,
    ):
        super().__init__(ham.hilbert)

        self._H = ham
        self._jump_ops = [op.copy(dtype=dtype) for op in jump_ops]  # to accept dicts
        self._Hnh = ham
        self._max_dissipator_conn_size = 0
        self._max_conn_size = 0

        self._dtype = dtype

        self._compute_hnh()

    @property
    def dtype(self):
        return self._dtype

    @property
    def is_hermitian(self):
        return False

    @property
    def hamiltonian(self) -> LocalOperator:
        """The hamiltonian of this Liouvillian"""
        return self._H

    @property
    def hamiltonian_nh(self) -> LocalOperator:
        """The non hermitian Local Operator part of the Liouvillian"""
        return self._Hnh

    @property
    def jump_operators(self) -> PyList[LocalOperator]:
        """The list of local operators in this Liouvillian"""
        return self._jump_ops

    @property
    def max_conn_size(self) -> int:
        """The maximum number of non zero ⟨x|O|x'⟩ for every x."""
        return self._max_conn_size

    def _compute_hnh(self):
        # There is no i here because it's inserted in the kernel
        Hnh = 1.0 * self._H
        self._max_dissipator_conn_size = 0
        for L in self._jump_ops:
            Hnh = Hnh - 0.5j * L.conjugate().transpose() @ L
            self._max_dissipator_conn_size += L.max_conn_size ** 2

        self._Hnh = Hnh.collect()

<<<<<<< HEAD
        max_conn_size = self._max_dissipator_conn_size + Hnh.max_conn_size
=======
        max_conn_size = self._max_dissipator_conn_size + 2 * Hnh.max_conn_size
>>>>>>> 4a3abfc0
        self._max_conn_size = max_conn_size
        self._xprime = np.empty((max_conn_size, self.hilbert.size))
        self._xr_prime = np.empty((max_conn_size, self.hilbert.physical.size))
        self._xc_prime = np.empty((max_conn_size, self.hilbert.physical.size))
        self._xrv = self._xprime[:, 0 : self.hilbert.physical.size]
        self._xcv = self._xprime[
            :, self.hilbert.physical.size : 2 * self.hilbert.physical.size
        ]
        self._mels = np.empty(max_conn_size, dtype=self.dtype)

        self._xprime_f = np.empty((max_conn_size, self.hilbert.size))
        self._mels_f = np.empty(max_conn_size, dtype=self.dtype)

    def add_jump_operator(self, op):
        self._jump_ops.append(op)
        self._compute_hnh()

    def add_jump_operators(self, ops):
        for op in ops:
            self._jump_ops.append(op)

        self._compute_hnh()

    def get_conn(self, x):
        n_sites = x.shape[0] // 2

        xr, xc = x[0:n_sites], x[n_sites : 2 * n_sites]
        i = 0

        xrp, mel_r = self._Hnh.get_conn(xr)
        self._xrv[i : i + len(mel_r), :] = xrp
        self._xcv[i : i + len(mel_r), :] = xc
        self._mels[i : i + len(mel_r)] = -1j * mel_r
        i = i + len(mel_r)

        xcp, mel_c = self._Hnh.get_conn(xc)
        self._xrv[i : i + len(mel_c), :] = xr
        self._xcv[i : i + len(mel_c), :] = xcp
        self._mels[i : i + len(mel_r)] = 1j * np.conj(mel_c)
        i = i + len(mel_c)

        for L in self._jump_ops:
            L_xrp, L_mel_r = L.get_conn(xr)
            L_xcp, L_mel_c = L.get_conn(xc)

            nr = len(L_mel_r)
            nc = len(L_mel_c)
            # start filling batches
            for r in range(nr):
                self._xrv[i : i + nc, :] = L_xrp[r, :]
                self._xcv[i : i + nc, :] = L_xcp
                self._mels[i : i + nc] = L_mel_r[r] * np.conj(L_mel_c)
                i = i + nc

        return np.copy(self._xprime[0:i, :]), np.copy(self._mels[0:i])

    # pad option pads all sections to have the same (biggest) size.
    # to avoid using the biggest possible size, we dynamically check what is
    # the biggest size for the current size...
    # TODO: investigate if this is worthless
    def get_conn_flattened(self, x, sections, pad=False):
        batch_size = x.shape[0]
        N = x.shape[1] // 2
        n_jops = len(self.jump_operators)
        assert sections.shape[0] == batch_size

        # Separate row and column inputs
        xr, xc = x[:, 0:N], x[:, N : 2 * N]

        # Compute all flattened connections of each term
        sections_r = np.empty(batch_size, dtype=np.int64)
        sections_c = np.empty(batch_size, dtype=np.int64)
        xr_prime, mels_r = self._Hnh.get_conn_flattened(xr, sections_r)
        xc_prime, mels_c = self._Hnh.get_conn_flattened(xc, sections_c)

        if pad:
            # if else to accomodate for batches of 1 element, because
            # sections don't start from 0-index...
            # TODO: if we ever switch to 0-indexing, remove this.
            if batch_size > 1:
                max_conns_r = np.max(np.diff(sections_r))
                max_conns_c = np.max(np.diff(sections_c))
            else:
                max_conns_r = sections_r[0]
                max_conns_c = sections_c[0]
            max_conns_Lrc = 0

        #  Must type those lists otherwise, if they are empty, numba
        # cannot infer their type
        L_xrps = List.empty_list(numba.typeof(x.dtype)[:, :])
        L_xcps = List.empty_list(numba.typeof(x.dtype)[:, :])
        L_mel_rs = List.empty_list(numba.typeof(self.dtype())[:])
        L_mel_cs = List.empty_list(numba.typeof(self.dtype())[:])

        sections_Lr = np.empty(batch_size * n_jops, dtype=np.int32)
        sections_Lc = np.empty(batch_size * n_jops, dtype=np.int32)
        for (i, L) in enumerate(self._jump_ops):
            L_xrp, L_mel_r = L.get_conn_flattened(
                xr, sections_Lr[i * batch_size : (i + 1) * batch_size]
            )
            L_xcp, L_mel_c = L.get_conn_flattened(
                xc, sections_Lc[i * batch_size : (i + 1) * batch_size]
            )

            L_xrps.append(L_xrp)
            L_xcps.append(L_xcp)
            L_mel_rs.append(L_mel_r)
            L_mel_cs.append(L_mel_c)

            if pad:
                if batch_size > 1:
                    max_lr = np.max(
                        np.diff(sections_Lr[i * batch_size : (i + 1) * batch_size])
                    )
                    max_lc = np.max(
                        np.diff(sections_Lc[i * batch_size : (i + 1) * batch_size])
                    )
                else:
                    max_lr = sections_Lr[i * batch_size]
                    max_lc = sections_Lc[i * batch_size]

                max_conns_Lrc += max_lr * max_lc

        # compose everything again
        if self._xprime_f.shape[0] < self._max_conn_size * batch_size:
            # refcheck=False because otherwise this errors when testing
            self._xprime_f.resize(
                self._max_conn_size * batch_size, self.hilbert.size, refcheck=False
            )
            self._mels_f.resize(self._max_conn_size * batch_size, refcheck=False)

        if pad:
            pad = max_conns_Lrc + max_conns_r + max_conns_c
        else:
            pad = 0

        self._xprime_f[:] = 0
        self._mels_f[:] = 0

        return self._get_conn_flattened_kernel(
            self._xprime_f,
            self._mels_f,
            sections,
            xr,
            xc,
            sections_r,
            sections_c,
            xr_prime,
            mels_r,
            xc_prime,
            mels_c,
            L_xrps,
            L_xcps,
            L_mel_rs,
            L_mel_cs,
            sections_Lr,
            sections_Lc,
            n_jops,
            batch_size,
            N,
            pad,
        )

    @staticmethod
    @jit(nopython=True)
    def _get_conn_flattened_kernel(
        xs,
        mels,
        sections,
        xr,
        xc,
        sections_r,
        sections_c,
        xr_prime,
        mels_r,
        xc_prime,
        mels_c,
        L_xrps,
        L_xcps,
        L_mel_rs,
        L_mel_cs,
        sections_Lr,
        sections_Lc,
        n_jops,
        batch_size,
        N,
        pad,
    ):
        sec = 0
        off = 0

        n_hr_i = 0
        n_hc_i = 0

        n_Lr_is = np.zeros(n_jops, dtype=np.int32)
        n_Lc_is = np.zeros(n_jops, dtype=np.int32)

        for i in range(batch_size):
            off_i = off
            n_hr_f = sections_r[i]
            n_hr = n_hr_f - n_hr_i
            xs[off : off + n_hr, 0:N] = xr_prime[n_hr_i:n_hr_f, :]
            xs[off : off + n_hr, N : 2 * N] = xc[i, :]
            mels[off : off + n_hr] = -1j * mels_r[n_hr_i:n_hr_f]
            off += n_hr
            n_hr_i = n_hr_f

            n_hc_f = sections_c[i]
            n_hc = n_hc_f - n_hc_i
            xs[off : off + n_hc, N : 2 * N] = xc_prime[n_hc_i:n_hc_f, :]
            xs[off : off + n_hc, 0:N] = xr[i, :]
            mels[off : off + n_hc] = 1j * np.conj(mels_c[n_hc_i:n_hc_f])
            off += n_hc
            n_hc_i = n_hc_f

            for j in range(n_jops):
                L_xrp, L_mel_r = L_xrps[j], L_mel_rs[j]
                L_xcp, L_mel_c = L_xcps[j], L_mel_cs[j]
                n_Lr_f = sections_Lr[j * batch_size + i]
                n_Lc_f = sections_Lc[j * batch_size + i]
                n_Lr_i = n_Lr_is[j]
                n_Lc_i = n_Lc_is[j]

                n_Lr = n_Lr_f - n_Lr_is[j]
                n_Lc = n_Lc_f - n_Lc_is[j]
                # start filling batches
                for r in range(n_Lr):
                    xs[off : off + n_Lc, 0:N] = L_xrp[n_Lr_i + r, :]
                    xs[off : off + n_Lc, N : 2 * N] = L_xcp[n_Lc_i:n_Lc_f, :]
                    mels[off : off + n_Lc] = L_mel_r[n_Lr_i + r] * np.conj(
                        L_mel_c[n_Lc_i:n_Lc_f]
                    )
                    off = off + n_Lc

                n_Lr_is[j] = n_Lr_f
                n_Lc_is[j] = n_Lc_f

            if pad != 0:
                n_entries = off - off_i
                mels[off : off + n_entries] = 0
                off = (i + 1) * pad

            sections[i] = off

        return np.copy(xs[0:off, :]), np.copy(mels[0:off])

    def to_linear_operator(
        self, *, sparse: bool = True, append_trace: bool = False
    ) -> LinearOperator:
        r"""Returns a lazy scipy linear_operator representation of the Lindblad Super-Operator.

        The returned operator behaves like the M**2 x M**2 matrix obtained with to_dense/sparse, and accepts
        vectorised density matrices as input.

        Args:
            sparse: If True internally uses sparse matrices for the hamiltonian and jump operators,
                dense otherwise (default=True)
            append_trace: If True (default=False) the resulting operator has size M**2 + 1, and the last
                element of the input vector is the trace of the input density matrix. This is useful when
                implementing iterative methods.

        Returns:
            A linear operator taking as input vectorised density matrices and returning the product L*rho

        """
        M = self.hilbert.physical.n_states

        iHnh = -1j * self.hamiltonian_nh
        if sparse:
            iHnh = iHnh.to_sparse()
            J_ops = [j.to_sparse() for j in self.jump_operators]
            J_ops_c = [
                j.conjugate().transpose().to_sparse() for j in self.jump_operators
            ]
        else:
            iHnh = iHnh.to_dense()
            J_ops = [j.to_dense() for j in self.jump_operators]
            J_ops_c = [
                j.conjugate().transpose().to_dense() for j in self.jump_operators
            ]

        if not append_trace:
            op_size = M ** 2

            def matvec(rho_vec):
                rho = rho_vec.reshape((M, M))

                drho = np.zeros((M, M), dtype=rho.dtype)

                drho += iHnh @ rho + rho @ iHnh.conj().T
                for J, J_c in zip(J_ops, J_ops_c):
                    drho += (J @ rho) @ J_c

                return drho.reshape(-1)

        else:
            # This function defines the product Liouvillian x densitymatrix, without
            # constructing the full density matrix (passed as a vector M^2).

            # An extra row is added at the bottom of the therefore M^2+1 long array,
            # with the trace of the density matrix. This is needed to enforce the
            # trace-1 condition.

            # The logic behind the use of Hnh_dag_ and Hnh_ is derived from the
            # convention adopted in local_liouvillian.cc, and inspired from reference
            # arXiv:1504.05266
            op_size = M ** 2 + 1

            def matvec(rho_vec):
                rho = rho_vec[:-1].reshape((M, M))

                out = np.zeros((M ** 2 + 1), dtype=rho.dtype)
                drho = out[:-1].reshape((M, M))

                drho += iHnh @ rho + rho @ iHnh.conj().T
                for J, J_c in zip(J_ops, J_ops_c):
                    drho += (J @ rho) @ J_c

                out[-1] = rho.trace()
                return out

        L = LinearOperator((op_size, op_size), matvec=matvec, dtype=iHnh.dtype)

        return L<|MERGE_RESOLUTION|>--- conflicted
+++ resolved
@@ -118,11 +118,7 @@
 
         self._Hnh = Hnh.collect()
 
-<<<<<<< HEAD
-        max_conn_size = self._max_dissipator_conn_size + Hnh.max_conn_size
-=======
         max_conn_size = self._max_dissipator_conn_size + 2 * Hnh.max_conn_size
->>>>>>> 4a3abfc0
         self._max_conn_size = max_conn_size
         self._xprime = np.empty((max_conn_size, self.hilbert.size))
         self._xr_prime = np.empty((max_conn_size, self.hilbert.physical.size))
