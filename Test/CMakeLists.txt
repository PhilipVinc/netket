--- conflicted
+++ resolved
@@ -61,16 +61,6 @@
 
 
 file(GLOB TEST_SOURCES
-<<<<<<< HEAD
-        Graph/*.cc
-        Hamiltonian/*.cc
-        Hilbert/*.cc
-        Machine/*.cc
-        Observable/*.cc
-        Sampler/*.cc
-        Stats/*.cc
-        UnitaryTimeEvolution/*.cpp)
-=======
     Graph/*.cc
     Hamiltonian/*.cc
     Hilbert/*.cc
@@ -78,8 +68,8 @@
     Observable/*.cc
     Sampler/*.cc
     Stats/*.cc
+    UnitaryTimeEvolution/*.cpp
     Utils/*.cc)
->>>>>>> 31c07d63
 
 foreach(file ${TEST_SOURCES})
    get_filename_component(file_basename ${file} NAME_WE)
