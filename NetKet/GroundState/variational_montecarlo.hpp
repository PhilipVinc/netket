// Copyright 2018 The Simons Foundation, Inc. - All Rights Reserved.
//
// Licensed under the Apache License, Version 2.0 (the "License");
// you may not use this file except in compliance with the License.
// You may obtain a copy of the License at
//
//    http://www.apache.org/licenses/LICENSE-2.0
//
// Unless required by applicable law or agreed to in writing, software
// distributed under the License is distributed on an "AS IS" BASIS,
// WITHOUT WARRANTIES OR CONDITIONS OF ANY KIND, either express or implied.
// See the License for the specific language governing permissions and
// limitations under the License.

#ifndef NETKET_VARIATIONALMONTECARLO_HPP
#define NETKET_VARIATIONALMONTECARLO_HPP

#include <Eigen/Dense>
#include <Eigen/IterativeLinearSolvers>
#include <complex>
#include <fstream>
#include <iomanip>
#include <iostream>
#include <string>
#include <vector>
#include "Machine/machine.hpp"
#include "Observable/observable.hpp"
#include "Optimizer/optimizer.hpp"
#include "Sampler/sampler.hpp"
#include "Stats/stats.hpp"
#include "Utils/parallel_utils.hpp"
#include "Utils/random_utils.hpp"
#include "json_output_writer.hpp"
#include "matrix_replacement.hpp"

namespace netket {

// Variational Monte Carlo schemes to learn the ground state
// Available methods:
// 1) Stochastic reconfiguration optimizer
//   both direct and sparse version
// 2) Gradient Descent optimizer
class VariationalMonteCarlo {
  using GsType = std::complex<double>;

  using VectorT =
      Eigen::Matrix<typename Machine<GsType>::StateType, Eigen::Dynamic, 1>;
  using MatrixT = Eigen::Matrix<typename Machine<GsType>::StateType,
                                Eigen::Dynamic, Eigen::Dynamic>;

  Hamiltonian &ham_;
  Sampler<Machine<GsType>> &sampler_;
  Machine<GsType> &psi_;

  std::vector<std::vector<int>> connectors_;
  std::vector<std::vector<double>> newconfs_;
  std::vector<std::complex<double>> mel_;

  Eigen::VectorXcd elocs_;
  MatrixT Ok_;
  VectorT Okmean_;

  Eigen::MatrixXd vsamp_;

  Eigen::VectorXcd grad_;
  Eigen::VectorXcd gradprev_;

  double sr_diag_shift_;
  bool sr_rescale_shift_;
  bool use_iterative_;

  int totalnodes_;
  int mynode_;

  // This optional will contain a value iff the MPI rank is 0.
  nonstd::optional<JsonOutputWriter> output_;

  Optimizer &opt_;

  std::vector<Observable> obs_;
  ObsManager obsmanager_;

  bool dosr_;

  bool use_cholesky_;

  int nsamples_;
  int nsamples_node_;
  int ninitsamples_;
  int ndiscardedsamples_;
  int niter_opt_;

  std::complex<double> elocmean_;
  double elocvar_;
  int npar_;

 public:
  // JSON constructor
  VariationalMonteCarlo(Hamiltonian &ham, Sampler<Machine<GsType>> &sampler,
                        Optimizer &opt, const json &pars)
      : ham_(ham),
        sampler_(sampler),
        psi_(sampler.Psi()),
        opt_(opt),
        obs_(Observable::FromJson(ham.GetHilbert(), pars)),
        elocvar_(0.) {
    // DEPRECATED (to remove for v2.0.0)
    if (FieldExists(pars, "Learning")) {
      auto pars1 = pars;
      pars1["GroundState"] = pars["Learning"];
      Init(pars1);
    } else {
      Init(pars);
    }
    InitOutput(pars);
  }

  void InitOutput(const json &pars) {
    // DEPRECATED (to remove for v2.0.0)
    auto pars_gs = FieldExists(pars, "GroundState") ? pars["GroundState"]
                                                    : pars["Learning"];
    if (mynode_ == 0) {
      output_ = JsonOutputWriter::FromJson(pars_gs);
    }
  }

  void Init(const json &pars) {
    npar_ = psi_.Npar();

    opt_.Init(psi_.GetParameters());

    grad_.resize(npar_);
    Okmean_.resize(npar_);

    setSrParameters();

    MPI_Comm_size(MPI_COMM_WORLD, &totalnodes_);
    MPI_Comm_rank(MPI_COMM_WORLD, &mynode_);

    nsamples_ = FieldVal(pars["GroundState"], "Nsamples", "GroundState");

    nsamples_node_ = int(std::ceil(double(nsamples_) / double(totalnodes_)));

    ninitsamples_ =
        FieldOrDefaultVal(pars["GroundState"], "DiscardedSamplesOnInit", 0.);

    ndiscardedsamples_ = FieldOrDefaultVal(
        pars["GroundState"], "DiscardedSamples", 0.1 * nsamples_node_);

    niter_opt_ = FieldVal(pars["GroundState"], "NiterOpt", "GroundState");

    if (pars["GroundState"]["Method"] == "Gd") {
      dosr_ = false;
    } else {
      double diagshift =
          FieldOrDefaultVal(pars["GroundState"], "DiagShift", 0.01);
      bool rescale_shift =
          FieldOrDefaultVal(pars["GroundState"], "RescaleShift", false);
      bool use_iterative =
          FieldOrDefaultVal(pars["GroundState"], "UseIterative", false);
      use_cholesky_ =
          FieldOrDefaultVal(pars["GroundState"], "UseCholesky", true);
      setSrParameters(diagshift, rescale_shift, use_iterative);
    }

    if (dosr_) {
      InfoMessage() << "Using the Stochastic reconfiguration method"
                    << std::endl;

      if (use_iterative_) {
        InfoMessage() << "With iterative solver" << std::endl;
      } else {
        if (use_cholesky_) {
          InfoMessage() << "Using Cholesky decomposition" << std::endl;
        }
      }
    } else {
      InfoMessage() << "Using a gradient-descent based method" << std::endl;
    }

    InfoMessage() << "Variational Monte Carlo running on " << totalnodes_
                  << " processes" << std::endl;

    MPI_Barrier(MPI_COMM_WORLD);
  }

  void InitSweeps() {
    sampler_.Reset();

    for (int i = 0; i < ninitsamples_; i++) {
      sampler_.Sweep();
    }
  }

  void Sample() {
    sampler_.Reset();

    for (int i = 0; i < ndiscardedsamples_; i++) {
      sampler_.Sweep();
    }

    vsamp_.resize(nsamples_node_, psi_.Nvisible());

    for (int i = 0; i < nsamples_node_; i++) {
      sampler_.Sweep();
      vsamp_.row(i) = sampler_.Visible();
    }
  }

  void Gradient() {
    obsmanager_.Reset("Energy");
    obsmanager_.Reset("EnergyVariance");

    for (const auto &ob : obs_) {
      obsmanager_.Reset(ob.Name());
    }

    const int nsamp = vsamp_.rows();
    elocs_.resize(nsamp);
    Ok_.resize(nsamp, psi_.Npar());

    for (int i = 0; i < nsamp; i++) {
      elocs_(i) = Eloc(vsamp_.row(i));
      Ok_.row(i) = psi_.DerLog(vsamp_.row(i));
      obsmanager_.Push("Energy", elocs_(i).real());

      for (const auto &ob : obs_) {
        obsmanager_.Push(ob.Name(), ObSamp(ob, vsamp_.row(i)));
      }
    }

    elocmean_ = elocs_.mean();
    SumOnNodes(elocmean_);
    elocmean_ /= double(totalnodes_);

    Okmean_ = Ok_.colwise().mean();
    SumOnNodes(Okmean_);
    Okmean_ /= double(totalnodes_);

    Ok_ = Ok_.rowwise() - Okmean_.transpose();

    elocs_ -= elocmean_ * Eigen::VectorXd::Ones(nsamp);

    for (int i = 0; i < nsamp; i++) {
      obsmanager_.Push("EnergyVariance", std::norm(elocs_(i)));
    }

    grad_ = 2. * (Ok_.adjoint() * elocs_);

    // Summing the gradient over the nodes
    SumOnNodes(grad_);
    grad_ /= double(totalnodes_ * nsamp);
  }

  std::complex<double> Eloc(const Eigen::VectorXd &v) {
    ham_.FindConn(v, mel_, connectors_, newconfs_);

    assert(connectors_.size() == mel_.size());

    auto logvaldiffs = (psi_.LogValDiff(v, connectors_, newconfs_));

    assert(mel_.size() == std::size_t(logvaldiffs.size()));

    std::complex<double> eloc = 0;

    for (int i = 0; i < logvaldiffs.size(); i++) {
      eloc += mel_[i] * std::exp(logvaldiffs(i));
    }

    return eloc;
  }

  double ObSamp(const Observable &ob, const Eigen::VectorXd &v) {
    ob.FindConn(v, mel_, connectors_, newconfs_);

    assert(connectors_.size() == mel_.size());

    auto logvaldiffs = (psi_.LogValDiff(v, connectors_, newconfs_));

    assert(mel_.size() == std::size_t(logvaldiffs.size()));

    std::complex<double> obval = 0;

    for (int i = 0; i < logvaldiffs.size(); i++) {
      obval += mel_[i] * std::exp(logvaldiffs(i));
    }

    return obval.real();
  }

  double ElocMean() { return elocmean_.real(); }

  double Elocvar() { return elocvar_; }

  void Run() {
    opt_.Reset();

    InitSweeps();

    for (int i = 0; i < niter_opt_; i++) {
      Sample();

      Gradient();

      UpdateParameters();

      PrintOutput(i);
    }
  }

  void UpdateParameters() {
    auto pars = psi_.GetParameters();

    if (dosr_) {
      const int nsamp = vsamp_.rows();

      Eigen::VectorXcd b = Ok_.adjoint() * elocs_;
      SumOnNodes(b);
      b /= double(nsamp * totalnodes_);

      if (!use_iterative_) {
        // Explicit construction of the S matrix
        Eigen::MatrixXcd S = Ok_.adjoint() * Ok_;
        SumOnNodes(S);
        S /= double(nsamp * totalnodes_);

        // Adding diagonal shift
        S += Eigen::MatrixXd::Identity(pars.size(), pars.size()) *
             sr_diag_shift_;

        Eigen::VectorXcd deltaP;
        if (use_cholesky_ == false) {
          Eigen::FullPivHouseholderQR<Eigen::MatrixXcd> qr(S.rows(), S.cols());
          qr.setThreshold(1.0e-6);
          qr.compute(S);
          deltaP = qr.solve(b);
        } else {
          Eigen::LLT<Eigen::MatrixXcd> llt(S.rows());
          llt.compute(S);
          deltaP = llt.solve(b);
        }
        // Eigen::VectorXcd deltaP=S.jacobiSvd(ComputeThinU |
        // ComputeThinV).solve(b);

        assert(deltaP.size() == grad_.size());
        grad_ = deltaP;

        if (sr_rescale_shift_) {
          std::complex<double> nor = (deltaP.dot(S * deltaP));
          grad_ /= std::sqrt(nor.real());
        }

      } else {
        Eigen::ConjugateGradient<MatrixReplacement, Eigen::Lower | Eigen::Upper,
                                 Eigen::IdentityPreconditioner>
            it_solver;
        // Eigen::GMRES<MatrixReplacement, Eigen::IdentityPreconditioner>
        // it_solver;
        it_solver.setTolerance(1.0e-3);
        MatrixReplacement S;
        S.attachMatrix(Ok_);
        S.setShift(sr_diag_shift_);
        S.setScale(1. / double(nsamp * totalnodes_));

        it_solver.compute(S);
        auto deltaP = it_solver.solve(b);

        grad_ = deltaP;
        if (sr_rescale_shift_) {
          auto nor = deltaP.dot(S * deltaP);
          grad_ /= std::sqrt(nor.real());
        }

        // if(mynode_==0){
        //   std::cerr<<it_solver.iterations()<<"
        //   "<<it_solver.error()<<std::endl;
        // }
        MPI_Barrier(MPI_COMM_WORLD);
      }
    }

    opt_.Update(grad_, pars);

    SendToAll(pars);

    psi_.SetParameters(pars);
    MPI_Barrier(MPI_COMM_WORLD);
  }

  void PrintOutput(int i) {
    // Note: This has to be called in all MPI processes, because converting
    // the ObsManager to JSON performs a MPI reduction.
    auto obs_data = json(obsmanager_);
<<<<<<< HEAD
    obs_data["Acceptance"] = sampler_.Acceptance();

    if (output_.has_value()) {  // output_.has_value() iff the MPI rank is 0, so
                                // the output is only written once
=======
    if (output_.has_value()) {  // output_.has_value() iff the MPI rank is 0,
                                // so the output is only written once
>>>>>>> d45659d3
      output_->WriteLog(i, obs_data);
      output_->WriteState(i, psi_);
    }
    MPI_Barrier(MPI_COMM_WORLD);
  }

  void setSrParameters(double diagshift = 0.01, bool rescale_shift = false,
                       bool use_iterative = false) {
    sr_diag_shift_ = diagshift;
    sr_rescale_shift_ = rescale_shift;
    use_iterative_ = use_iterative;
    dosr_ = true;
  }
};

}  // namespace netket

#endif<|MERGE_RESOLUTION|>--- conflicted
+++ resolved
@@ -391,15 +391,10 @@
     // Note: This has to be called in all MPI processes, because converting
     // the ObsManager to JSON performs a MPI reduction.
     auto obs_data = json(obsmanager_);
-<<<<<<< HEAD
     obs_data["Acceptance"] = sampler_.Acceptance();
 
     if (output_.has_value()) {  // output_.has_value() iff the MPI rank is 0, so
                                 // the output is only written once
-=======
-    if (output_.has_value()) {  // output_.has_value() iff the MPI rank is 0,
-                                // so the output is only written once
->>>>>>> d45659d3
       output_->WriteLog(i, obs_data);
       output_->WriteState(i, psi_);
     }
